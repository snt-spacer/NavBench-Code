# Copyright (c) 2022-2025, The Isaac Lab Project Developers.
# All rights reserved.
#
# SPDX-License-Identifier: BSD-3-Clause

"""Launch Isaac Sim Simulator first."""

from omni.isaac.lab.app import AppLauncher, run_tests

# launch the simulator
app_launcher = AppLauncher(headless=True, enable_cameras=True)
simulation_app = app_launcher.app


"""Rest everything follows."""

import gymnasium as gym
import torch
import unittest

import carb
import omni.usd

from omni.isaac.lab.envs import ManagerBasedRLEnvCfg
from omni.isaac.lab.envs.utils.spaces import sample_space

import omni.isaac.lab_tasks  # noqa: F401
from omni.isaac.lab_tasks.utils.parse_cfg import parse_env_cfg


class TestEnvironments(unittest.TestCase):
    """Test cases for all registered environments."""

    @classmethod
    def setUpClass(cls):
        # acquire all Isaac environments names
        cls.registered_tasks = list()
        for task_spec in gym.registry.values():
            if "Isaac" in task_spec.id and not task_spec.id.endswith("Play-v0"):
                cls.registered_tasks.append(task_spec.id)
        # sort environments by name
        cls.registered_tasks.sort()

        # this flag is necessary to prevent a bug where the simulation gets stuck randomly when running the
        # test on many environments.
        carb_settings_iface = carb.settings.get_settings()
        carb_settings_iface.set_bool("/physics/cooking/ujitsoCollisionCooking", False)

    """
    Test fixtures.
    """

    def test_multiple_num_envs_on_gpu(self):
        """Run all environments with multiple instances and check environments return valid signals."""
        # common parameters
        num_envs = 32
        device = "cuda"
        # iterate over all registered environments
        for task_name in self.registered_tasks:
            with self.subTest(task_name=task_name):
                print(f">>> Running test for environment: {task_name}")
                # check environment
                self._check_random_actions(task_name, device, num_envs, num_steps=100)
                # close the environment
                print(f">>> Closing environment: {task_name}")
                print("-" * 80)

    def test_single_env_on_gpu(self):
        """Run all environments with single instance and check environments return valid signals."""
        # common parameters
        num_envs = 1
        device = "cuda"
        # iterate over all registered environments
        for task_name in self.registered_tasks:
            with self.subTest(task_name=task_name):
                print(f">>> Running test for environment: {task_name}")
                # check environment
                self._check_random_actions(task_name, device, num_envs, num_steps=100)
                # close the environment
                print(f">>> Closing environment: {task_name}")
                print("-" * 80)

    """
    Helper functions.
    """

    def _check_random_actions(self, task_name: str, device: str, num_envs: int, num_steps: int = 1000):
        """Run random actions and check environments returned signals are valid."""
        # create a new stage
        omni.usd.get_context().new_stage()
        try:
            # parse configuration
            env_cfg: ManagerBasedRLEnvCfg = parse_env_cfg(task_name, device=device, num_envs=num_envs)

            # skip test if the environment is a multi-agent task
            if hasattr(env_cfg, "possible_agents"):
                print(f"[INFO]: Skipping {task_name} as it is a multi-agent task")
                return

            # create environment
            env = gym.make(task_name, cfg=env_cfg)
        except Exception as e:
            if "env" in locals() and hasattr(env, "_is_closed"):
                env.close()
            else:
                if hasattr(e, "obj") and hasattr(e.obj, "_is_closed"):
                    e.obj.close()
            self.fail(f"Failed to set-up the environment for task {task_name}. Error: {e}")

        # disable control on stop
        env.unwrapped.sim._app_control_on_stop_handle = None  # type: ignore

        # reset environment
        obs, _ = env.reset()
        # check signal
        self.assertTrue(self._check_valid_tensor(obs))
        # simulate environment for num_steps steps
        with torch.inference_mode():
            for _ in range(num_steps):
                # sample actions according to the defined space
<<<<<<< HEAD
                actions = sample_space(env.single_action_space, device=env.unwrapped.device, batch_size=num_envs)
=======
                actions = sample_space(
                    env.unwrapped.single_action_space, device=env.unwrapped.device, batch_size=num_envs
                )
>>>>>>> 43a3ce9a
                # apply actions
                transition = env.step(actions)
                # check signals
                for data in transition[:-1]:  # exclude info
                    self.assertTrue(self._check_valid_tensor(data), msg=f"Invalid data: {data}")

        # close the environment
        env.close()

    @staticmethod
    def _check_valid_tensor(data: torch.Tensor | dict) -> bool:
        """Checks if given data does not have corrupted values.

        Args:
            data: Data buffer.

        Returns:
            True if the data is valid.
        """
        if isinstance(data, torch.Tensor):
            return not torch.any(torch.isnan(data))
        elif isinstance(data, (tuple, list)):
            return all(TestEnvironments._check_valid_tensor(value) for value in data)
        elif isinstance(data, dict):
            return all(TestEnvironments._check_valid_tensor(value) for value in data.values())
        else:
            raise ValueError(f"Input data of invalid type: {type(data)}.")


if __name__ == "__main__":
    run_tests()<|MERGE_RESOLUTION|>--- conflicted
+++ resolved
@@ -118,13 +118,9 @@
         with torch.inference_mode():
             for _ in range(num_steps):
                 # sample actions according to the defined space
-<<<<<<< HEAD
-                actions = sample_space(env.single_action_space, device=env.unwrapped.device, batch_size=num_envs)
-=======
                 actions = sample_space(
                     env.unwrapped.single_action_space, device=env.unwrapped.device, batch_size=num_envs
                 )
->>>>>>> 43a3ce9a
                 # apply actions
                 transition = env.step(actions)
                 # check signals
