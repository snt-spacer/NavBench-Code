--- conflicted
+++ resolved
@@ -1,16 +1,12 @@
 [package]
 
 # Note: Semantic Versioning is used: https://semver.org/
-<<<<<<< HEAD
-version = "0.10.13"
-=======
 version = "0.10.17"
->>>>>>> 43a3ce9a
 
 # Description
 title = "Isaac Lab Environments"
-description="Extension containing suite of environments for robot learning."
-readme  = "docs/README.md"
+description = "Extension containing suite of environments for robot learning."
+readme = "docs/README.md"
 repository = "https://github.com/isaac-sim/IsaacLab"
 category = "robotics"
 keywords = ["robotics", "rl", "il", "learning"]
@@ -26,7 +22,7 @@
     "stable-baselines3>=2.1",
     "rl-games==1.6.1",
     "rsl-rl@git+https://github.com/leggedrobotics/rsl_rl.git",
-    "skrl>=1.3.0"
+    "skrl>=1.3.0",
 ]
 
 modules = [
@@ -35,10 +31,10 @@
     "stable_baselines3",
     "rl_games",
     "rsl_rl",
-    "skrl"
+    "skrl",
 ]
 
-use_online_index=true
+use_online_index = true
 
 [[python.module]]
 name = "omni.isaac.lab_tasks"