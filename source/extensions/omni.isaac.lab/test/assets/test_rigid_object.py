--- conflicted
+++ resolved
@@ -260,7 +260,8 @@
 
                             # First object should still be at the same Z position (1.0)
                             torch.testing.assert_close(
-                                cube_object.data.root_link_pos_w[0::2, 2], torch.ones(num_cubes // 2, device=sim.device)
+                                cube_object.data.root_link_pos_w[0::2, 2],
+                                torch.ones(num_cubes // 2, device=sim.device),
                             )
                             # Second object should have fallen, so it's Z height should be less than initial height of 1.0
                             self.assertTrue(torch.all(cube_object.data.root_link_pos_w[1::2, 2] < 1.0))
@@ -512,11 +513,7 @@
                         for _ in range(100):
                             sim.step()
                             cube_object.update(sim.cfg.dt)
-<<<<<<< HEAD
-                        cube_object.write_root_velocity_to_sim(torch.zeros((num_cubes, 6), device=sim.device))
-=======
                         cube_object.write_root_com_velocity_to_sim(torch.zeros((num_cubes, 6), device=sim.device))
->>>>>>> 43a3ce9a
                         cube_mass = cube_object.root_physx_view.get_masses()
                         gravity_magnitude = abs(sim.cfg.gravity[2])
                         # 2 cases: force applied is below and above mu
@@ -525,13 +522,9 @@
                         for force in "below_mu", "above_mu":
                             with self.subTest(force=force):
                                 # set initial velocity to zero
-<<<<<<< HEAD
-                                cube_object.write_root_velocity_to_sim(torch.zeros((num_cubes, 6), device=sim.device))
-=======
                                 cube_object.write_root_com_velocity_to_sim(
                                     torch.zeros((num_cubes, 6), device=sim.device)
                                 )
->>>>>>> 43a3ce9a
 
                                 external_wrench_b = torch.zeros((num_cubes, 1, 6), device=sim.device)
                                 if force == "below_mu":
@@ -549,11 +542,7 @@
                                 )
 
                                 # Get root state
-<<<<<<< HEAD
-                                initial_root_pos = cube_object.data.root_pos_w.clone()
-=======
                                 initial_root_pos = cube_object.data.root_link_pos_w.clone()
->>>>>>> 43a3ce9a
                                 # Simulate physics
                                 for _ in range(200):
                                     # apply the wrench
@@ -564,11 +553,7 @@
                                     if force == "below_mu":
                                         # Assert that the block has not moved
                                         torch.testing.assert_close(
-<<<<<<< HEAD
-                                            cube_object.data.root_pos_w, initial_root_pos, rtol=1e-3, atol=1e-3
-=======
                                             cube_object.data.root_link_pos_w, initial_root_pos, rtol=1e-3, atol=1e-3
->>>>>>> 43a3ce9a
                                         )
                                 if force == "above_mu":
                                     self.assertTrue(
@@ -620,12 +605,8 @@
                             root_state[:, 2] = 1.0  # Set an initial drop height
                             root_state[:, 9] = -1.0  # Set an initial downward velocity
 
-<<<<<<< HEAD
-                            cube_object.write_root_state_to_sim(root_state=root_state)
-=======
                             cube_object.write_root_link_pose_to_sim(root_state[:, :7])
                             cube_object.write_root_com_velocity_to_sim(root_state[:, 7:])
->>>>>>> 43a3ce9a
 
                             static_friction = torch.zeros(num_cubes, 1)
                             dynamic_friction = torch.zeros(num_cubes, 1)
@@ -636,22 +617,14 @@
                             # Add restitution to cube
                             cube_object.root_physx_view.set_material_properties(cube_object_materials, indices)
 
-<<<<<<< HEAD
-                            curr_z_velocity = cube_object.data.root_lin_vel_w[:, 2].clone()
-=======
                             curr_z_velocity = cube_object.data.root_com_lin_vel_w[:, 2].clone()
->>>>>>> 43a3ce9a
 
                             for _ in range(100):
                                 sim.step()
 
                                 # update object
                                 cube_object.update(sim.cfg.dt)
-<<<<<<< HEAD
-                                curr_z_velocity = cube_object.data.root_lin_vel_w[:, 2].clone()
-=======
                                 curr_z_velocity = cube_object.data.root_com_lin_vel_w[:, 2].clone()
->>>>>>> 43a3ce9a
 
                                 if expected_collision_type == "inelastic":
                                     # assert that the block has not bounced by checking that the z velocity is less than or equal to 0
