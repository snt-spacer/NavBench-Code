--- conflicted
+++ resolved
@@ -1,16 +1,12 @@
 [package]
 
 # Note: Semantic Versioning is used: https://semver.org/
-<<<<<<< HEAD
-version = "0.27.15"
-=======
 version = "0.30.3"
->>>>>>> 43a3ce9a
 
 # Description
 title = "Isaac Lab framework for Robot Learning"
-description="Extension providing main framework interfaces and abstractions for robot learning."
-readme  = "docs/README.md"
+description = "Extension providing main framework interfaces and abstractions for robot learning."
+readme = "docs/README.md"
 repository = "https://github.com/isaac-sim/IsaacLab"
 category = "robotics"
 keywords = ["kit", "robotics", "learning", "ai"]
@@ -26,19 +22,12 @@
     "toml",
     "hidapi",
     "gymnasium==0.29.0",
-    "trimesh"
+    "trimesh",
 ]
 
-modules = [
-    "numpy",
-    "prettytable",
-    "toml",
-    "hid",
-    "gymnasium",
-    "trimesh"
-]
+modules = ["numpy", "prettytable", "toml", "hid", "gymnasium", "trimesh"]
 
-use_online_index=true
+use_online_index = true
 
 [[python.module]]
 name = "omni.isaac.lab"