# Copyright (c) 2022-2025, The Isaac Lab Project Developers.
# All rights reserved.
#
# SPDX-License-Identifier: BSD-3-Clause

"""Installation script for the 'omni.isaac.lab' python package."""

import os
import toml

from setuptools import setup

# Obtain the extension data from the extension.toml file
EXTENSION_PATH = os.path.dirname(os.path.realpath(__file__))
# Read the extension.toml file
EXTENSION_TOML_DATA = toml.load(os.path.join(EXTENSION_PATH, "config", "extension.toml"))

# Minimum dependencies required prior to installation
INSTALL_REQUIRES = [
    # generic
    "numpy<2",
    "torch==2.4.0",
    "onnx==1.16.1",  # 1.16.2 throws access violation on Windows
    "prettytable==3.3.0",
    "toml",
    # devices
    "hidapi",
    # reinforcement learning
    "gymnasium",
    # procedural-generation
    "trimesh",
    "pyglet<2",
    # image processing
    "transformers",
    "einops",  # needed for transformers, doesn't always auto-install
<<<<<<< HEAD
=======
    "warp-lang",
>>>>>>> 43a3ce9a
]

PYTORCH_INDEX_URL = ["https://download.pytorch.org/whl/cu118"]

# Installation operation
setup(
    name="omni-isaac-lab",
    author="Isaac Lab Project Developers",
    maintainer="Isaac Lab Project Developers",
    url=EXTENSION_TOML_DATA["package"]["repository"],
    version=EXTENSION_TOML_DATA["package"]["version"],
    description=EXTENSION_TOML_DATA["package"]["description"],
    keywords=EXTENSION_TOML_DATA["package"]["keywords"],
    license="BSD-3-Clause",
    include_package_data=True,
    python_requires=">=3.10",
    install_requires=INSTALL_REQUIRES,
    dependency_links=PYTORCH_INDEX_URL,
    packages=["omni.isaac.lab"],
    classifiers=[
        "Natural Language :: English",
        "Programming Language :: Python :: 3.10",
        "Isaac Sim :: 4.2.0",
        "Isaac Sim :: 4.1.0",
    ],
    zip_safe=False,
)<|MERGE_RESOLUTION|>--- conflicted
+++ resolved
@@ -33,10 +33,7 @@
     # image processing
     "transformers",
     "einops",  # needed for transformers, doesn't always auto-install
-<<<<<<< HEAD
-=======
     "warp-lang",
->>>>>>> 43a3ce9a
 ]
 
 PYTORCH_INDEX_URL = ["https://download.pytorch.org/whl/cu118"]
